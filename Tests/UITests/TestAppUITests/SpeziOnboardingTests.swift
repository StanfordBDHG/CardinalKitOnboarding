--- conflicted
+++ resolved
@@ -49,10 +49,9 @@
         XCTAssert(app.buttons["Continue"].waitForExistence(timeout: 2.0))
         app.buttons["Continue"].tap()
 
-<<<<<<< HEAD
         // Check first and second consent export
-        try testConsentViewOnboardingFlow(app: app, consentTitle: "First Consent", markdownText: "This is the first markdown example")
-        try testConsentViewOnboardingFlow(app: app, consentTitle: "Second Consent", markdownText: "This is the second markdown example")
+        try app.consentViewOnboardingFlow(consentTitle: "First Consent", markdownText: "This is the first markdown example")
+        try app.consentViewOnboardingFlow(consentTitle: "Second Consent", markdownText: "This is the second markdown example")
 
         XCTAssert(app.staticTexts["Leland"].waitForExistence(timeout: 2))
         XCTAssert(app.buttons["Next"].waitForExistence(timeout: 2))
@@ -69,14 +68,121 @@
         XCTAssert(app.staticTexts["Onboarding complete"].waitForExistence(timeout: 2))
     }
 
-    func testConsentViewOnboardingFlow(app: XCUIApplication, consentTitle: String, markdownText: String) throws {
-        XCTAssert(app.staticTexts[consentTitle].waitForExistence(timeout: 2))
-        XCTAssert(app.staticTexts[markdownText].waitForExistence(timeout: 2))
-=======
-        // Check if on consent (markdown) view
-        XCTAssert(app.staticTexts["Consent"].waitForExistence(timeout: 2))
-        XCTAssert(app.staticTexts["This is a markdown example"].exists)
->>>>>>> ec570fe5
+    @MainActor
+    func testOnboardingWelcomeView() throws {
+        let app = XCUIApplication()
+        app.launch()
+
+        XCTAssertTrue(app.wait(for: .runningForeground, timeout: 2.0))
+
+        XCTAssert(app.buttons["Welcome View"].waitForExistence(timeout: 2))
+        app.buttons["Welcome View"].tap()
+
+        XCTAssert(app.staticTexts["Welcome"].waitForExistence(timeout: 2))
+        XCTAssert(app.staticTexts["Spezi UI Tests"].exists)
+
+        XCTAssert(app.staticTexts["Tortoise"].exists)
+        XCTAssert(app.staticTexts["A Tortoise!"].exists)
+
+        XCTAssert(app.staticTexts["Tree"].exists)
+        XCTAssert(app.staticTexts["A Tree!"].exists)
+
+        XCTAssert(app.staticTexts["Letter"].exists)
+        XCTAssert(app.staticTexts["A letter!"].exists)
+
+        XCTAssert(app.staticTexts["Circle"].exists)
+        XCTAssert(app.staticTexts["A circle!"].exists)
+
+        XCTAssert(app.buttons["Learn More"].exists)
+        app.buttons["Learn More"].tap()
+
+        XCTAssert(app.staticTexts["Things to know"].waitForExistence(timeout: 2))
+        XCTAssert(app.staticTexts["And you should pay close attention ..."].exists)
+    }
+
+    @MainActor
+    func testSequentialOnboarding() throws {
+        let app = XCUIApplication()
+        app.launch()
+
+        XCTAssertTrue(app.wait(for: .runningForeground, timeout: 2.0))
+
+        XCTAssert(app.buttons["Sequential Onboarding"].waitForExistence(timeout: 2))
+        app.buttons["Sequential Onboarding"].tap()
+
+        XCTAssert(app.staticTexts["Things to know"].waitForExistence(timeout: 2))
+        XCTAssert(app.staticTexts["And you should pay close attention ..."].exists)
+
+        XCTAssert(app.staticTexts["1. A thing to know"].exists)
+        XCTAssertFalse(app.staticTexts["2. A second thing to know"].exists)
+        XCTAssertFalse(app.staticTexts["3. Third thing to know"].exists)
+
+        XCTAssert(app.buttons["Next"].exists)
+        app.buttons["Next"].tap()
+        XCTAssert(app.staticTexts["2. Second thing to know"].waitForExistence(timeout: 2))
+
+        XCTAssert(app.buttons["Next"].exists)
+        app.buttons["Next"].tap()
+        XCTAssert(app.staticTexts["3. Third thing to know"].waitForExistence(timeout: 2))
+
+        XCTAssert(app.buttons["Next"].exists)
+        app.buttons["Next"].tap()
+        XCTAssert(app.staticTexts["Now you should know all the things!"].waitForExistence(timeout: 2))
+
+        XCTAssert(app.staticTexts["1. A thing to know"].exists)
+        XCTAssert(app.staticTexts["2. Second thing to know"].exists)
+        XCTAssert(app.staticTexts["3. Third thing to know"].exists)
+        XCTAssert(app.staticTexts["4."].exists)
+
+        XCTAssert(app.buttons["Continue"].exists)
+        app.buttons["Continue"].tap()
+
+        XCTAssert(app.staticTexts["First Consent"].waitForExistence(timeout: 2))
+    }
+
+    @MainActor
+    func testOnboardingConsentMarkdown() throws {
+        let app = XCUIApplication()
+        app.launch()
+
+        XCTAssertTrue(app.wait(for: .runningForeground, timeout: 2.0))
+
+        // Test that the consent view can render markdown
+        XCTAssert(app.buttons["Consent View (Markdown)"].waitForExistence(timeout: 2))
+        app.buttons["Consent View (Markdown)"].tap()
+
+        try app.consentViewOnboardingFlow(consentTitle: "First Consent", markdownText: "This is the first markdown example")
+        try app.consentViewOnboardingFlow(consentTitle: "Second Consent", markdownText: "This is the second markdown example")
+    }
+
+    @MainActor
+    func testOnboardingConsentMarkdownRendering() throws {
+        let app = XCUIApplication()
+        app.launch()
+
+        XCTAssertTrue(app.wait(for: .runningForeground, timeout: 2.0))
+
+        // Test that the consent view is not exported
+        XCTAssert(app.buttons["Rendered Consent View (Markdown)"].waitForExistence(timeout: 2))
+        app.buttons["Rendered Consent View (Markdown)"].tap()
+
+        XCTAssert(app.staticTexts["First Consent PDF rendering doesn't exist"].waitForExistence(timeout: 2))
+
+        // Navigate back to start screen
+        XCTAssert(app.navigationBars.buttons["Back"].exists)
+        app.buttons["Back"].tap()
+
+        // Go through markdown consent form and check rendering
+        XCTAssert(app.buttons["Consent View (Markdown)"].waitForExistence(timeout: 2))
+        app.buttons["Consent View (Markdown)"].tap()
+
+        XCTAssert(app.staticTexts["First Consent"].waitForExistence(timeout: 2))
+        XCTAssert(app.staticTexts["This is the first markdown example"].exists)
+
+        XCTAssertFalse(app.staticTexts["Leland Stanford"].exists)
+        XCTAssertFalse(app.staticTexts["X"].exists)
+
+        app.hitConsentButton()
 
         #if targetEnvironment(simulator) && (arch(i386) || arch(x86_64))
             throw XCTSkip("PKCanvas view-related tests are currently skipped on Intel-based iOS simulators due to a metal bug on the simulator.")
@@ -87,6 +193,8 @@
 
         XCTAssert(app.staticTexts["Last Name"].exists)
         try app.textFields["Enter your last name ..."].enter(value: "Stanford")
+
+        app.hitConsentButton()
 
         XCTAssert(app.staticTexts["Name: Leland Stanford"].waitForExistence(timeout: 2))
 
@@ -100,242 +208,22 @@
 
         app.hitConsentButton()
 
-        // Check if the first consent export was successful
-        XCTAssert(app.staticTexts["\(consentTitle) PDF rendering exists"].waitForExistence(timeout: 2))
-
-        XCTAssert(app.buttons["Next"].waitForExistence(timeout: 2))
-        app.buttons["Next"].tap()
-<<<<<<< HEAD
-=======
-
-        XCTAssert(app.staticTexts["Leland"].waitForExistence(timeout: 2))
-        XCTAssert(app.buttons["Next"].exists)
-        app.buttons["Next"].tap()
-
-        XCTAssert(app.staticTexts["Stanford"].waitForExistence(timeout: 2))
-        XCTAssert(app.buttons["Next"].exists)
-        app.buttons["Next"].tap()
-
-        XCTAssert(app.buttons["Next"].waitForExistence(timeout: 2))
-        app.buttons["Next"].tap()
-
-        // Check if on final page
-        XCTAssert(app.staticTexts["Onboarding complete"].waitForExistence(timeout: 2))
->>>>>>> ec570fe5
-    }
-
-    @MainActor
-    func testOnboardingWelcomeView() throws {
-        let app = XCUIApplication()
-        app.launch()
-
-        XCTAssertTrue(app.wait(for: .runningForeground, timeout: 2.0))
-
-        XCTAssert(app.buttons["Welcome View"].waitForExistence(timeout: 2))
-        app.buttons["Welcome View"].tap()
-
-        XCTAssert(app.staticTexts["Welcome"].waitForExistence(timeout: 2))
-        XCTAssert(app.staticTexts["Spezi UI Tests"].exists)
-
-        XCTAssert(app.staticTexts["Tortoise"].exists)
-        XCTAssert(app.staticTexts["A Tortoise!"].exists)
-
-        XCTAssert(app.staticTexts["Tree"].exists)
-        XCTAssert(app.staticTexts["A Tree!"].exists)
-
-        XCTAssert(app.staticTexts["Letter"].exists)
-        XCTAssert(app.staticTexts["A letter!"].exists)
-
-        XCTAssert(app.staticTexts["Circle"].exists)
-        XCTAssert(app.staticTexts["A circle!"].exists)
-
-        XCTAssert(app.buttons["Learn More"].exists)
-        app.buttons["Learn More"].tap()
-
-        XCTAssert(app.staticTexts["Things to know"].waitForExistence(timeout: 2))
-        XCTAssert(app.staticTexts["And you should pay close attention ..."].exists)
-    }
-
-    @MainActor
-    func testSequentialOnboarding() throws {
-        let app = XCUIApplication()
-        app.launch()
-
-        XCTAssertTrue(app.wait(for: .runningForeground, timeout: 2.0))
-
-        XCTAssert(app.buttons["Sequential Onboarding"].waitForExistence(timeout: 2))
-        app.buttons["Sequential Onboarding"].tap()
-
-        XCTAssert(app.staticTexts["Things to know"].waitForExistence(timeout: 2))
-        XCTAssert(app.staticTexts["And you should pay close attention ..."].exists)
-
-        XCTAssert(app.staticTexts["1. A thing to know"].exists)
-        XCTAssertFalse(app.staticTexts["2. A second thing to know"].exists)
-        XCTAssertFalse(app.staticTexts["3. Third thing to know"].exists)
-
-        XCTAssert(app.buttons["Next"].exists)
-        app.buttons["Next"].tap()
-        XCTAssert(app.staticTexts["2. Second thing to know"].waitForExistence(timeout: 2))
-
-        XCTAssert(app.buttons["Next"].exists)
-        app.buttons["Next"].tap()
-        XCTAssert(app.staticTexts["3. Third thing to know"].waitForExistence(timeout: 2))
-
-        XCTAssert(app.buttons["Next"].exists)
-        app.buttons["Next"].tap()
-        XCTAssert(app.staticTexts["Now you should know all the things!"].waitForExistence(timeout: 2))
-
-        XCTAssert(app.staticTexts["1. A thing to know"].exists)
-        XCTAssert(app.staticTexts["2. Second thing to know"].exists)
-        XCTAssert(app.staticTexts["3. Third thing to know"].exists)
-        XCTAssert(app.staticTexts["4."].exists)
-
-        XCTAssert(app.buttons["Continue"].exists)
-        app.buttons["Continue"].tap()
-
-        XCTAssert(app.staticTexts["First Consent"].waitForExistence(timeout: 2))
-    }
-
-    @MainActor
-    func testOnboardingConsentMarkdown() throws {
-        let app = XCUIApplication()
-        app.launch()
-<<<<<<< HEAD
-        
-=======
-
-        XCTAssertTrue(app.wait(for: .runningForeground, timeout: 2.0))
-
->>>>>>> ec570fe5
-        // Test that the consent view can render markdown
+        XCTAssert(app.staticTexts["First Consent PDF rendering exists"].waitForExistence(timeout: 2))
+    }
+
+    #if !os(macOS)  // Only test export on non macOS platforms
+    @MainActor
+    func testOnboardingConsentPDFExport() throws {  // swiftlint:disable:this function_body_length
+        let app = XCUIApplication()
+        let filesApp = XCUIApplication(bundleIdentifier: "com.apple.DocumentsApp")
+
+        app.launch()
+
         XCTAssert(app.buttons["Consent View (Markdown)"].waitForExistence(timeout: 2))
         app.buttons["Consent View (Markdown)"].tap()
 
-<<<<<<< HEAD
-        try testConsentViewOnboardingFlow(app: app, consentTitle: "First Consent", markdownText: "This is the first markdown example")
-        try testConsentViewOnboardingFlow(app: app, consentTitle: "Second Consent", markdownText: "This is the second markdown example")
-=======
-        XCTAssert(app.staticTexts["Consent"].waitForExistence(timeout: 2))
-        XCTAssert(app.staticTexts["This is a markdown example"].exists)
-
-        XCTAssertFalse(app.staticTexts["Leland Stanford"].exists)
-        XCTAssertFalse(app.staticTexts["X"].exists)
-
-        app.hitConsentButton()
-
-        #if targetEnvironment(simulator) && (arch(i386) || arch(x86_64))
-            throw XCTSkip("PKCanvas view-related tests are currently skipped on Intel-based iOS simulators due to a metal bug on the simulator.")
-        #endif
-
-        XCTAssert(app.staticTexts["First Name"].exists)
-        try app.textFields["Enter your first name ..."].enter(value: "Leland")
-
-        XCTAssert(app.staticTexts["Last Name"].exists)
-        try app.textFields["Enter your last name ..."].enter(value: "Stanford")
-
-        app.hitConsentButton()
-
-        XCTAssert(app.staticTexts["Name: Leland Stanford"].waitForExistence(timeout: 2))
-
-        #if !os(macOS)
-        app.staticTexts["Name: Leland Stanford"].swipeRight()
-
-        XCTAssert(app.buttons["Undo"].waitForExistence(timeout: 2.0))
-        XCTAssertTrue(app.buttons["Undo"].isEnabled)
-        app.buttons["Undo"].tap()
-
-        XCTAssert(app.scrollViews["Signature Field"].exists)
-        app.scrollViews["Signature Field"].swipeRight()
-        #else
-        XCTAssert(app.textFields["Signature Field"].exists)
-        try app.textFields["Signature Field"].enter(value: "Leland Stanford")
-        #endif
-
-        app.hitConsentButton()
-
-        XCTAssert(app.staticTexts["Consent PDF rendering exists"].waitForExistence(timeout: 2))
->>>>>>> ec570fe5
-    }
-
-    @MainActor
-    func testOnboardingConsentMarkdownRendering() throws {
-        let app = XCUIApplication()
-        app.launch()
-
-        XCTAssertTrue(app.wait(for: .runningForeground, timeout: 2.0))
-
-        // Test that the consent view is not exported
-        XCTAssert(app.buttons["Rendered Consent View (Markdown)"].waitForExistence(timeout: 2))
-        app.buttons["Rendered Consent View (Markdown)"].tap()
-
-        XCTAssert(app.staticTexts["First Consent PDF rendering doesn't exist"].waitForExistence(timeout: 2))
-
-        // Navigate back to start screen
-        XCTAssert(app.navigationBars.buttons["Back"].exists)
-        app.buttons["Back"].tap()
-
-        // Go through markdown consent form and check rendering
-        XCTAssert(app.buttons["Consent View (Markdown)"].waitForExistence(timeout: 2))
-        app.buttons["Consent View (Markdown)"].tap()
-
-<<<<<<< HEAD
         XCTAssert(app.staticTexts["First Consent"].waitForExistence(timeout: 2))
         XCTAssert(app.staticTexts["This is the first markdown example"].waitForExistence(timeout: 2))
-=======
-        XCTAssert(app.staticTexts["Consent"].waitForExistence(timeout: 2))
-        XCTAssert(app.staticTexts["This is a markdown example"].exists)
->>>>>>> ec570fe5
-
-        XCTAssertFalse(app.staticTexts["Leland Stanford"].exists)
-        XCTAssertFalse(app.staticTexts["X"].exists)
-
-        app.hitConsentButton()
-
-        #if targetEnvironment(simulator) && (arch(i386) || arch(x86_64))
-            throw XCTSkip("PKCanvas view-related tests are currently skipped on Intel-based iOS simulators due to a metal bug on the simulator.")
-        #endif
-
-        XCTAssert(app.staticTexts["First Name"].exists)
-        try app.textFields["Enter your first name ..."].enter(value: "Leland")
-
-        XCTAssert(app.staticTexts["Last Name"].exists)
-        try app.textFields["Enter your last name ..."].enter(value: "Stanford")
-
-        app.hitConsentButton()
-
-        XCTAssert(app.staticTexts["Name: Leland Stanford"].waitForExistence(timeout: 2))
-
-        #if !os(macOS)
-        XCTAssert(app.scrollViews["Signature Field"].exists)
-        app.scrollViews["Signature Field"].swipeRight()
-        #else
-        XCTAssert(app.textFields["Signature Field"].exists)
-        try app.textFields["Signature Field"].enter(value: "Leland Stanford")
-        #endif
-
-        app.hitConsentButton()
-
-        XCTAssert(app.staticTexts["First Consent PDF rendering exists"].waitForExistence(timeout: 2))
-    }
-
-    #if !os(macOS)  // Only test export on non macOS platforms
-    @MainActor
-    func testOnboardingConsentPDFExport() throws {  // swiftlint:disable:this function_body_length
-        let app = XCUIApplication()
-        let filesApp = XCUIApplication(bundleIdentifier: "com.apple.DocumentsApp")
-
-        app.launch()
-
-        XCTAssert(app.buttons["Consent View (Markdown)"].waitForExistence(timeout: 2))
-        app.buttons["Consent View (Markdown)"].tap()
-
-<<<<<<< HEAD
-        XCTAssert(app.staticTexts["First Consent"].waitForExistence(timeout: 2))
-        XCTAssert(app.staticTexts["This is the first markdown example"].waitForExistence(timeout: 2))
-=======
-        XCTAssert(app.staticTexts["Consent"].waitForExistence(timeout: 2))
-        XCTAssert(app.staticTexts["This is a markdown example"].exists)
->>>>>>> ec570fe5
 
         XCTAssert(app.staticTexts["First Name"].exists)
         try app.textFields["Enter your first name ..."].enter(value: "Leland")
@@ -378,13 +266,8 @@
             app.buttons["Replace"].tap()
         }
 
-<<<<<<< HEAD
-            // Wait until share sheet closed and back on the consent form screen
-            XCTAssert(app.staticTexts["First Consent"].waitForExistence(timeout: 10))
-=======
         // Wait until share sheet closed and back on the consent form screen
         XCTAssertTrue(app.staticTexts["Name: Leland Stanford"].waitForExistence(timeout: 10))
->>>>>>> ec570fe5
 
         XCUIDevice.shared.press(.home)
 
@@ -508,24 +391,13 @@
         let app = XCUIApplication()
         app.launch()
 
-<<<<<<< HEAD
+        XCTAssertTrue(app.wait(for: .runningForeground, timeout: 2.0))
+
         XCTAssert(app.buttons["Consent View (Markdown)"].waitForExistence(timeout: 2))
         app.buttons["Consent View (Markdown)"].tap()
 
-        try testConsentViewOnboardingFlow(app: app, consentTitle: "First Consent", markdownText: "This is the first markdown example")
-        try testConsentViewOnboardingFlow(app: app, consentTitle: "Second Consent", markdownText: "This is the second markdown example")
-=======
-        XCTAssertTrue(app.wait(for: .runningForeground, timeout: 2.0))
-
-        XCTAssert(app.buttons["Rendered Consent View (Markdown)"].waitForExistence(timeout: 2))
-        app.buttons["Rendered Consent View (Markdown)"].tap()
-
-        // Check if on consent export page
-        XCTAssert(app.staticTexts["Consent PDF rendering doesn't exist"].waitForExistence(timeout: 2))
-
-        XCTAssert(app.buttons["Next"].exists)
-        app.buttons["Next"].tap()
->>>>>>> ec570fe5
+        try app.consentViewOnboardingFlow(consentTitle: "First Consent", markdownText: "This is the first markdown example")
+        try app.consentViewOnboardingFlow(consentTitle: "Second Consent", markdownText: "This is the second markdown example")
 
         XCTAssert(app.buttons["Next"].waitForExistence(timeout: 2))
         app.buttons["Next"].tap()
@@ -541,61 +413,20 @@
 
         // Check if on conditional test view
         XCTAssert(app.staticTexts["Conditional Test View"].waitForExistence(timeout: 2))
-<<<<<<< HEAD
-
-        XCTAssert(app.buttons["Next"].waitForExistence(timeout: 2))
+        XCTAssert(app.buttons["Next"].exists)
         app.buttons["Next"].tap()
 
         // Check if on final page
         XCTAssert(app.staticTexts["Onboarding complete"].waitForExistence(timeout: 2))
     }
 
-    private func hitConsentButton(_ app: XCUIApplication) {
-        if app.staticTexts["This is the first markdown example"].isHittable {
-            app.staticTexts["This is the first markdown example"].swipeUp()
-        } else if app.staticTexts["This is the second markdown example"].isHittable {
-            app.staticTexts["This is the second markdown example"].swipeUp()
-        } else {
-            print("Can not scroll down.")
-        }
-        XCTAssert(app.buttons["I Consent"].waitForExistence(timeout: 2))
-        app.buttons["I Consent"].tap()
-    }
-
-    private func dynamicOnboardingFlow(app: XCUIApplication, showConditionalView: Bool) throws {
-        // Dynamically show onboarding views
-        if showConditionalView {
-            XCTAssert(app.buttons["Show Conditional View"].waitForExistence(timeout: 2))
-            app.buttons["Show Conditional View"].tap()
-        }
-
-        XCTAssert(app.buttons["Consent View (Markdown)"].waitForExistence(timeout: 2))
-        app.buttons["Consent View (Markdown)"].tap()
-
-        try testConsentViewOnboardingFlow(app: app, consentTitle: "First Consent", markdownText: "This is the first markdown example")
-        try testConsentViewOnboardingFlow(app: app, consentTitle: "Second Consent", markdownText: "This is the second markdown example")
-
-        XCTAssert(app.buttons["Next"].waitForExistence(timeout: 2))
-=======
-        XCTAssert(app.buttons["Next"].exists)
->>>>>>> ec570fe5
-        app.buttons["Next"].tap()
-
-        // Check if on final page
-        XCTAssert(app.staticTexts["Onboarding complete"].waitForExistence(timeout: 2))
-    }
-
     @MainActor
     func testIdentifiableViews() throws {
         let app = XCUIApplication()
         app.launch()
 
-<<<<<<< HEAD
-        XCTAssert(app.buttons["Onboarding Identifiable View"].waitForExistence(timeout: 2))
-=======
-        XCTAssertTrue(app.wait(for: .runningForeground, timeout: 2.0))
-
->>>>>>> ec570fe5
+        XCTAssertTrue(app.wait(for: .runningForeground, timeout: 2.0))
+
         app.buttons["Onboarding Identifiable View"].tap()
 
         XCTAssert(app.staticTexts["ID: 1"].waitForExistence(timeout: 2))
