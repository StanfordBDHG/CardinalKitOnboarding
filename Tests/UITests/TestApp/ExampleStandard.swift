//
// This source file is part of the Stanford Spezi open-source project
//
// SPDX-FileCopyrightText: 2022 Stanford University and the project authors (see CONTRIBUTORS.md)
//
// SPDX-License-Identifier: MIT
//

import PDFKit
import Spezi
import SpeziOnboarding
import SwiftUI


/// An example Standard used for the configuration.
actor ExampleStandard: Standard, EnvironmentAccessible {
    @Published @MainActor var firstConsentData: PDFDocument = .init()
    @Published @MainActor var secondConsentData: PDFDocument = .init()
}


extension ExampleStandard: ConsentConstraint {
    // Example of an async function using MainActor and Task
    func store(consent: consuming sending ConsentDocumentExport) async throws {
        // Extract data outside of the MainActor.run block
<<<<<<< HEAD
        let documentIdentifier = consent.documentIdentifier
        let pdf = await consent.consumePDF()

=======
        let documentIdentifier = await consent.documentIdentifier
        let pdf = try await consent.pdf
        
>>>>>>> 411494e1
        // Perform operations on the main actor
        try await self.store(document: pdf, for: documentIdentifier)

        try? await Task.sleep(for: .seconds(0.5))
    }

    @MainActor
    func store(document pdf: sending PDFDocument, for documentIdentifier: String) throws {
        if documentIdentifier == DocumentIdentifiers.first {
            self.firstConsentData = pdf
        } else if documentIdentifier == DocumentIdentifiers.second {
            self.secondConsentData = pdf
        } else {
            throw ConsentStoreError.invalidIdentifier("Invalid Identifier \(documentIdentifier)")
        }
    }

    func resetDocument(identifier: String) async throws {
        await MainActor.run {
            if identifier == DocumentIdentifiers.first {
                firstConsentData = .init()
            } else if identifier == DocumentIdentifiers.second {
                secondConsentData = .init()
            }
        }
    }

    @MainActor
    func loadConsentDocument(identifier: String) async throws -> PDFDocument? {
        if identifier == DocumentIdentifiers.first {
            return self.firstConsentData
        } else if identifier == DocumentIdentifiers.second {
            return self.secondConsentData
        }
        
        // In case an invalid identifier is provided, return nil.
        // The OnboardingConsentMarkdownRenderingView checks if the document
        // is nil, and if so, displays an error.
        return nil
    }
}<|MERGE_RESOLUTION|>--- conflicted
+++ resolved
@@ -14,24 +14,17 @@
 
 /// An example Standard used for the configuration.
 actor ExampleStandard: Standard, EnvironmentAccessible {
-    @Published @MainActor var firstConsentData: PDFDocument = .init()
-    @Published @MainActor var secondConsentData: PDFDocument = .init()
+    @MainActor var firstConsentData: PDFDocument = .init()
+    @MainActor var secondConsentData: PDFDocument = .init()
 }
 
 
 extension ExampleStandard: ConsentConstraint {
     // Example of an async function using MainActor and Task
     func store(consent: consuming sending ConsentDocumentExport) async throws {
-        // Extract data outside of the MainActor.run block
-<<<<<<< HEAD
         let documentIdentifier = consent.documentIdentifier
         let pdf = await consent.consumePDF()
 
-=======
-        let documentIdentifier = await consent.documentIdentifier
-        let pdf = try await consent.pdf
-        
->>>>>>> 411494e1
         // Perform operations on the main actor
         try await self.store(document: pdf, for: documentIdentifier)
 
