//
// This source file is part of the Stanford Spezi open-source project
//
// SPDX-FileCopyrightText: 2022 Stanford University and the project authors (see CONTRIBUTORS.md)
//
// SPDX-License-Identifier: MIT
//

import PencilKit
import SpeziViews
import SwiftUI


/// The ``ConsentView`` allows the display of markdown-based documents that can be signed using a family and given name and a hand drawn signature.
///
/// The ``ConsentView`` provides a convenience initializer with a provided action view using an ``OnboardingActionsView`` (``ConsentView/init(header:asyncMarkdown:footer:action:)``)
/// or a more customized ``ConsentView/init(contentView:actionView:)`` initializer with a custom-provided content and action view.
///
/// ```swift
/// ConsentView(
///     asyncMarkdown: {
///         Data("This is a *markdown* **example**".utf8)
///     },
///     action: {
///         // The action that should be performed once the user has provided their consent.
///     }
/// )
/// ```
@MainActor
public struct ConsentView<ContentView: View, Action: View>: View {
    public enum LocalizationDefaults {
        public static var givenName: FieldLocalizationResource {
            FieldLocalizationResource(
                title: LocalizedStringResource("NAME_FIELD_GIVEN_NAME_TITLE", bundle: .atURL(from: .module)),
                placeholder: LocalizedStringResource("NAME_FIELD_GIVEN_NAME_PLACEHOLDER", bundle: .atURL(from: .module))
            )
        }
        public static var familyName: FieldLocalizationResource {
            FieldLocalizationResource(
                title: LocalizedStringResource("NAME_FIELD_FAMILY_NAME_TITLE", bundle: .atURL(from: .module)),
                placeholder: LocalizedStringResource("NAME_FIELD_FAMILY_NAME_PLACEHOLDER", bundle: .atURL(from: .module))
            )
        }
    }

    private let contentView: ContentView
    private let action: Action
    private let givenNameField: FieldLocalizationResource
    private let familyNameField: FieldLocalizationResource
    @State private var name = PersonNameComponents()
    @State private var showSignatureView = false
    @State private var isSigning = false
    @State private var signature = PKDrawing()
    
    private var asyncMarkdown: (() async -> Data)?
    @State private var signatureSize: CGSize?
    
    public var body: some View {
        ScrollViewReader { proxy in
            OnboardingView(
                contentView: {
                    contentView
                },
                actionView: {
                    VStack {
                        Divider()
                        NameFields(
                            name: $name,
                            givenNameField: givenNameField,
                            familyNameField: familyNameField
                        )
                        if showSignatureView {
                            Divider()
                            SignatureView(signature: $signature, isSigning: $isSigning, name: name)
                                .padding(.vertical, 4)
                                .onPreferenceChange(CanvasView.CanvasSizePreferenceKey.self, perform: { value in
                                    signatureSize = value
                                })
                        }
                        
                        Divider()
                        
                        action
                            .disabled(buttonDisabled)
                            .animation(.easeInOut, value: buttonDisabled)
                            .id("ActionButtons")
                            .onChange(of: showSignatureView) { _ in
                                proxy.scrollTo("ActionButtons")
                            }
                    }
                    .transition(.opacity)
                    .animation(.easeInOut, value: showSignatureView)
                }
            )
            .scrollDisabled(isSigning)
        }
    }
    
    private func renderConsentPage() async {
        /*
        let markdown = Data("This is a *markdown* **example**".utf8)
        let markdownString = try! AttributedString(
          markdown: markdown,
          options: .init(interpretedSyntax: .inlineOnlyPreservingWhitespace)
        )
        let html = Data("This is an <strong>HTML example</strong> taking 5 seconds to load.".utf8)
        let htmlString = String(decoding: html, as: UTF8.self)
        let view = HTMLView(html: html)
        */
        
        let markdownData = await asyncMarkdown!()
        
        let exportView = Self.ExportView(
            name: name,
            signature: signature,
            signatureSize: signatureSize,
            markdownData: markdownData
        )
        
        exportView.testRender()
    }
    
    var buttonDisabled: Bool {
        let showSignatureView = !(name.givenName?.isEmpty ?? true) && !(name.familyName?.isEmpty ?? true)
        if !self.showSignatureView && showSignatureView {
            Task { @MainActor in
                self.showSignatureView = showSignatureView
            }
        }
        
        return signature.strokes.isEmpty || (name.givenName?.isEmpty ?? true) || (name.familyName?.isEmpty ?? true)
    }
    
    /// Creates a ``ConsentView`` with a provided action view using  an``OnboardingActionsView`` and renders a markdown view.
    /// - Parameters:
    ///   - header: The header view will be displayed above the markdown content.
    ///   - asyncMarkdown: The markdown content provided as an UTF8 encoded `Data` instance that can be provided asynchronously.
    ///   - footer: The footer view will be displayed above the markdown content.
    ///   - action: The action that should be performed once the consent has been given.
    ///   - givenNameField: The localization to use for the given (first) name field
    ///   - familyNameField: The localization to use for the family (last) name field
    public init(
        @ViewBuilder header: () -> some View = { EmptyView() },
        asyncMarkdown: @escaping () async -> Data,
        @ViewBuilder footer: () -> some View = { EmptyView() },
        action: @escaping () async -> Void,
        givenNameField: FieldLocalizationResource = LocalizationDefaults.givenName,
        familyNameField: FieldLocalizationResource = LocalizationDefaults.familyName
    ) where ContentView == AnyView, Action == OnboardingActionsView {
        self.init(
            contentView: {
                AnyView(
                    VStack {
                        header()
                        DocumentView(
                            asyncData: asyncMarkdown,
                            type: .markdown
                        )
                        footer()
                    }
                )
            },
            actionView: {
<<<<<<< HEAD
                /*
                OnboardingActionsView(
                    primaryView: Text(String(localized: "CONSENT_ACTION", bundle: .module)),
                    primaryAction: { await action() },
                    secondaryView: Image(systemName: "square.and.arrow.up").imageScale(.large),
                    secondaryAction: { await action() },    // TODO
                    orientation: .horizontal(proportions: 0.75))
                 */
                 
                
                OnboardingActionsView(String(localized: "CONSENT_ACTION", bundle: .module)) {
=======
                OnboardingActionsView(LocalizedStringResource("CONSENT_ACTION", bundle: .atURL(from: .module))) {
>>>>>>> e0b11e10
                    await action()
                }
                 
            },
            givenNameField: givenNameField,
            familyNameField: familyNameField
        )
        
        self.asyncMarkdown = asyncMarkdown
    }

    /// Creates a ``ConsentView`` with a provided action view using  an``OnboardingActionsView`` and renders HTML in a web view.
    /// - Parameters:
    ///   - header: The header view will be displayed above the html content.
    ///   - asyncHTML: The html content provided as an UTF8 encoded `Data` instance that can be provided asynchronously.
    ///   - footer: The footer view will be displayed above the html content.
    ///   - action: The action that should be performed once the consent has been given.
    ///   - givenNameField: The localization for the given name field.#
    ///   - familyNameField: The localization for the family name field.
    public init(
        @ViewBuilder header: () -> some View = { EmptyView() },
        asyncHTML: @escaping () async -> Data,
        @ViewBuilder footer: () -> some View = { EmptyView() },
        action: @escaping () async -> Void,
        givenNameField: FieldLocalizationResource = LocalizationDefaults.givenName,
        familyNameField: FieldLocalizationResource = LocalizationDefaults.familyName
    ) where ContentView == AnyView, Action == OnboardingActionsView {
        self.init(
            contentView: {
                AnyView(
                    VStack {
                        header()
                        DocumentView(
                            asyncData: asyncHTML,
                            type: .html
                        )
                        footer()
                    }
                )
            },
            actionView: {
                OnboardingActionsView(LocalizedStringResource("CONSENT_ACTION", bundle: .atURL(from: .module))) {
                    await action()
                }
            },
            givenNameField: givenNameField,
            familyNameField: familyNameField
        )
    }

    /// Creates a ``ConsentView`` with a custom-provided action view.
    /// - Parameters:
    ///   - contentView: The content view providing context about the consent view.
    ///   - actionView: The action view that should be displayed under the name and signature boxes.
    ///   - givenNameField: The localization to use for the given (first) name field
    ///   - familyNameField: The localization to use for the family (last) name field
    public init(
        @ViewBuilder contentView: () -> ContentView,
        @ViewBuilder actionView: () -> Action,
        givenNameField: FieldLocalizationResource = LocalizationDefaults.givenName,
        familyNameField: FieldLocalizationResource = LocalizationDefaults.familyName
    ) {
        self.contentView = contentView()
        self.action = actionView()
        self.givenNameField = givenNameField
        self.familyNameField = familyNameField
    }
}

#if DEBUG
struct ConsentView_Previews: PreviewProvider {
    static var previews: some View {
        NavigationStack {
            ConsentView(
                asyncMarkdown: {
                    Data("This is a *markdown* **example**".utf8)
                },
                action: {
                    print("Next step ...")
                }
            )
            .navigationTitle("Consent")
        }
    }
}
#endif<|MERGE_RESOLUTION|>--- conflicted
+++ resolved
@@ -161,7 +161,7 @@
                 )
             },
             actionView: {
-<<<<<<< HEAD
+                OnboardingActionsView(LocalizedStringResource("CONSENT_ACTION", bundle: .atURL(from: .module))) {
                 /*
                 OnboardingActionsView(
                     primaryView: Text(String(localized: "CONSENT_ACTION", bundle: .module)),
@@ -172,10 +172,6 @@
                  */
                  
                 
-                OnboardingActionsView(String(localized: "CONSENT_ACTION", bundle: .module)) {
-=======
-                OnboardingActionsView(LocalizedStringResource("CONSENT_ACTION", bundle: .atURL(from: .module))) {
->>>>>>> e0b11e10
                     await action()
                 }
                  
