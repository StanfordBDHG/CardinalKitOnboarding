--- conflicted
+++ resolved
@@ -38,15 +38,9 @@
     
     
     /// Creates an ``OnboardingActionsView`` instance that only contains a title.
-<<<<<<< HEAD
     /// - Parameter title: The localized title of the ``OnboardingActionsView``.
     public init(title: LocalizedStringResource) {
         self.title = title.localizedString()
-=======
-    /// - Parameter title: The title of the ``OnboardingActionsView``.
-    public init<S: StringProtocol>(title: S) {
-        self.title = title.localized()
->>>>>>> 4d4e26d8
         self.subtitle = nil
     }
     
@@ -69,20 +63,12 @@
     
     /// Creates an ``OnboardingActionsView`` instance that contains a title and a subtitle.
     /// - Parameters:
-<<<<<<< HEAD
     ///   - title: The title of the ``OnboardingActionsView`` without localization.
     ///   - subtitle: The subtitle of the ``OnboardingActionsView`` without localization.
     @_disfavoredOverload
     public init<Title: StringProtocol, Subtitle: StringProtocol>(title: Title, subtitle: Subtitle?) {
         self.title = String(title)
         self.subtitle = subtitle.flatMap({ String($0) })
-=======
-    ///   - title: The title of the ``OnboardingActionsView``.
-    ///   - subtitle: The subtitle of the ``OnboardingActionsView``.
-    public init<S1: StringProtocol, S2: StringProtocol>(title: S1, subtitle: S2?) {
-        self.title = title.localized()
-        self.subtitle = subtitle?.localized()
->>>>>>> 4d4e26d8
     }
 }
 
