//
// This source file is part of the Stanford Spezi open-source project
//
// SPDX-FileCopyrightText: 2022 Stanford University and the project authors (see CONTRIBUTORS.md)
//
// SPDX-License-Identifier: MIT
//

import PDFKit
import PencilKit
import SwiftUI
import TPPDF

/// Extension of `ConsentDocument` enabling the export of the signed consent page.
extension ConsentDocument {
    #if !os(macOS)
    /// As the `PKDrawing.image()` function automatically converts the ink color dependent on the used color scheme (light or dark mode),
    /// force the ink used in the `UIImage` of the `PKDrawing` to always be black by adjusting the signature ink according to the color scheme.
    @MainActor private var blackInkSignatureImage: UIImage {
        var updatedDrawing = PKDrawing()
    
        for stroke in signature.strokes {
            let blackStroke = PKStroke(
                ink: PKInk(stroke.ink.inkType, color: colorScheme == .light ? .black : .white),
                path: stroke.path,
                transform: stroke.transform,
                mask: stroke.mask
            )

            updatedDrawing.strokes.append(blackStroke)
        }

        #if os(iOS)
        let scale = UIScreen.main.scale
        #else
        let scale = 3.0 // retina scale is default
        #endif

        return updatedDrawing.image(
            from: .init(x: 0, y: 0, width: signatureSize.width, height: signatureSize.height),
            scale: scale
        )
    }
    #endif
    
    /// Generates a `PDFAttributedText` containing the timestamp of when the PDF was exported.
    ///
    /// - Returns: A TPPDF `PDFAttributedText` representation of the export time stamp.
    func exportTimeStamp() -> PDFAttributedText {
        let stampText = String(localized: "EXPORTED_TAG", bundle: .module) + ": " +
                DateFormatter.localizedString(from: Date(), dateStyle: .medium, timeStyle: .short) + "\n\n\n\n"

        #if !os(macOS)
        let font = UIFont.preferredFont(forTextStyle: .caption1)
        #else
        let font = NSFont.preferredFont(forTextStyle: .caption1)
        #endif
        
        let attributedTitle = NSMutableAttributedString(
            string: stampText,
            attributes: [
                NSAttributedString.Key.font: font
            ]
        )
        
        return PDFAttributedText(text: attributedTitle)
    }
    
    /// Converts the header text (i.e., document title) to a PDFAttributedText, which can be
    /// added to the exported PDFDocument.
    ///
<<<<<<< HEAD
    /// - Returns: A TPPDF `PDFAttributedText` representation of the document title.
    func exportHeader() -> PDFAttributedText {
        #if !os(macOS)
        let largeTitleFont = UIFont.preferredFont(forTextStyle: .largeTitle)
        let boldLargeTitleFont = UIFont.boldSystemFont(ofSize: largeTitleFont.pointSize)
        #else
        let largeTitleFont = NSFont.preferredFont(forTextStyle: .largeTitle)
        let boldLargeTitleFont = NSFont.boldSystemFont(ofSize: largeTitleFont.pointSize)
        #endif
=======
    /// - Note: This function avoids the use of asynchronous operations.
    /// Asynchronous tasks are incompatible with SwiftUI's `ImageRenderer`,
    /// which expects all rendering processes to be synchronous.
    @MainActor
    private func exportBody(markdown: AttributedString) -> some View {
        VStack {
            if exportConfiguration.includingTimestamp {
                HStack {
                    Spacer()
>>>>>>> ec570fe5

        let attributedTitle = NSMutableAttributedString(
            string: exportConfiguration.consentTitle.localizedString() + "\n\n",
            attributes: [
                NSAttributedString.Key.font: boldLargeTitleFont
            ]
        )
        
        return PDFAttributedText(text: attributedTitle)
    }
    /// Exports the signature to a `PDFGroup` which can be added to the exported PDFDocument.
    /// The signature group will contain a prefix ("X"), the name of the signee as well as the signature image.
    ///
    /// - Returns: A TPPDF `PDFAttributedText` representation of the export time stamp.
    func exportSignature() -> PDFGroup {
        let personName = name.formatted(.name(style: .long))

        #if !os(macOS)
        let group = PDFGroup(
            allowsBreaks: false,
            backgroundImage: PDFImage(image: blackInkSignatureImage),
            padding: EdgeInsets(top: 50, left: 50, bottom: 0, right: 100)
        )
        
        let signaturePrefixFont = UIFont.preferredFont(forTextStyle: .title2)
        let nameFont = UIFont.preferredFont(forTextStyle: .subheadline)
        let signatureColor = UIColor.secondaryLabel
        let signaturePrefix = "X"
        #else
        // On macOS, we do not have a "drawn" signature, hence do
        // not set a backgroundImage for the PDFGroup.
        // Instead, we render the person name.
        let group = PDFGroup(
            allowsBreaks: false,
            padding: EdgeInsets(top: 50, left: 50, bottom: 0, right: 100)
        )
        
        let signaturePrefixFont = NSFont.preferredFont(forTextStyle: .title2)
        let nameFont = NSFont.preferredFont(forTextStyle: .subheadline)
        let signatureColor = NSColor.secondaryLabelColor
        let signaturePrefix = "X " + signature
        #endif
        
        group.set(font: signaturePrefixFont)
        group.set(textColor: signatureColor)
        group.add(PDFGroupContainer.left, text: signaturePrefix)
    
        group.addLineSeparator(style: PDFLineStyle(color: .black))
        
        group.set(font: nameFont)
        group.add(PDFGroupContainer.left, text: personName)
        return group
    }
    
    /// Returns a  `TPPDF.PDFPageFormat` which corresponds to Spezi's `ExportConfiguration.PaperSize`.
    ///
    /// - Parameters:
    ///   - paperSize: The paperSize of an ExportConfiguration.
    /// - Returns: A TPPDF `PDFPageFormat` according to the `ExportConfiguration.PaperSize`.
    func getPDFFormat(paperSize: ExportConfiguration.PaperSize) -> PDFPageFormat {
        switch paperSize {
        case .dinA4:
            return PDFPageFormat.a4
        case .usLetter:
            return PDFPageFormat.usLetter
        }
    }
    
    /// Exports the signed consent form as a `PDFKit.PDFDocument`.
    /// The PDF generated by TPPDF and then converted to a TPDFKit.PDFDocument.
    /// Renders the `PDFDocument` according to the specified ``ConsentDocument/ExportConfiguration``.
    ///
    /// - Returns: The exported consent form in PDF format as a PDFKit `PDFDocument`
    @MainActor
    func export() async -> PDFKit.PDFDocument? {
        // swiftlint:disable:all

        let markdown = await asyncMarkdown()
        let markdownString = (try? AttributedString(
            markdown: markdown,
            options: .init(interpretedSyntax: .inlineOnlyPreservingWhitespace)
        )) ?? AttributedString(String(localized: "MARKDOWN_LOADING_ERROR", bundle: .module))
        
        let document = TPPDF.PDFDocument(format: getPDFFormat(paperSize: exportConfiguration.paperSize))
        
        if exportConfiguration.includingTimestamp {
            document.add(.contentRight, attributedTextObject: exportTimeStamp())
        }
        
        document.add(.contentCenter, attributedTextObject: exportHeader())
        document.add(attributedText: NSAttributedString(markdownString))
        document.add(group: exportSignature())
        
        // Convert TPPDF.PDFDocument to PDFKit.PDFDocument
        let generator = PDFGenerator(document: document)
        
        if let data = try? generator.generateData() {
            if let pdfKitDocument = PDFKit.PDFDocument(data: data) {
                return pdfKitDocument
            } else {
                return nil
            }
        } else {
            return nil
        }
    }
}<|MERGE_RESOLUTION|>--- conflicted
+++ resolved
@@ -69,7 +69,6 @@
     /// Converts the header text (i.e., document title) to a PDFAttributedText, which can be
     /// added to the exported PDFDocument.
     ///
-<<<<<<< HEAD
     /// - Returns: A TPPDF `PDFAttributedText` representation of the document title.
     func exportHeader() -> PDFAttributedText {
         #if !os(macOS)
@@ -79,17 +78,6 @@
         let largeTitleFont = NSFont.preferredFont(forTextStyle: .largeTitle)
         let boldLargeTitleFont = NSFont.boldSystemFont(ofSize: largeTitleFont.pointSize)
         #endif
-=======
-    /// - Note: This function avoids the use of asynchronous operations.
-    /// Asynchronous tasks are incompatible with SwiftUI's `ImageRenderer`,
-    /// which expects all rendering processes to be synchronous.
-    @MainActor
-    private func exportBody(markdown: AttributedString) -> some View {
-        VStack {
-            if exportConfiguration.includingTimestamp {
-                HStack {
-                    Spacer()
->>>>>>> ec570fe5
 
         let attributedTitle = NSMutableAttributedString(
             string: exportConfiguration.consentTitle.localizedString() + "\n\n",
