//
// This source file is part of the Stanford Spezi open-source project
//
// SPDX-FileCopyrightText: 2022 Stanford University and the project authors (see CONTRIBUTORS.md)
//
// SPDX-License-Identifier: MIT
//

@preconcurrency import PDFKit
import PencilKit
import SwiftUI


/// A type representing an exported `ConsentDocument`. It holds the exported `PDFDocument` and the corresponding document identifier String.
<<<<<<< HEAD
public struct ConsentDocumentExport: ~Copyable {
=======
@Observable
public final class ConsentDocumentExport: Equatable, Sendable {
>>>>>>> 411494e1
    /// Provides default values for fields related to the `ConsentDocumentExport`.
    public enum Defaults {
        /// Default value for a document identifier.
        /// 
        /// This identifier will be used as default value if no identifier is provided.
        public static let documentIdentifier = "ConsentDocument"
    }

<<<<<<< HEAD
    private let cachedPDF: PDFDocument
=======
    let asyncMarkdown: () async -> Data
    let exportConfiguration: ConsentDocument.ExportConfiguration
    var cachedPDF: PDFDocument?
>>>>>>> 411494e1

    /// An unique identifier for the exported `ConsentDocument`.
    ///
    /// Corresponds to the identifier which was passed  when creating the `ConsentDocument` using an `OnboardingConsentView`.
    public let documentIdentifier: String
<<<<<<< HEAD


    /// Creates a `ConsentDocumentExport`, which holds an exported PDF and the corresponding document identifier string.
    /// - Parameters:
    ///   - documentIdentifier: A unique String identifying the exported `ConsentDocument`.
=======
    
    /// The name of the person which signed the document.
    public var name = PersonNameComponents()
    #if !os(macOS)
    /// The signature of the signee as drawing.
    public var signature = PKDrawing()
    /// The image generated from the signature drawing.
    public var signatureImage = UIImage()
    #else
    /// The signature of the signee as string.
    public var signature = String()
    #endif

    /// The `PDFDocument` exported from a `ConsentDocument`.
    /// This property is asynchronous and accesing it potentially triggers the export of the PDF from the underlying `ConsentDocument`,
    /// if the `ConsentDocument` has not been previously exported or the `PDFDocument` was not cached.
    /// For now, we always require a PDF to be cached to create a ConsentDocumentExport. In the future, we might change this to lazy-PDF loading.
    @MainActor public var pdf: PDFDocument {
        get async {
            if let pdf = cachedPDF {
                return pdf
            }
            
            guard let pdf = try? await export() else {
                return .init()
            }
            
            cachedPDF = pdf
            return pdf
        }
    }
    
    
    /// Creates a `ConsentDocumentExport`, which holds an exported PDF and the corresponding document identifier string.
    /// - Parameters:
    ///   - markdown: The markdown text for the document, which is shown to the user.
    ///   - documentIdentfier: A unique String identifying the exported `ConsentDocument`.
    ///   - exportConfiguration: The `ExportConfiguration` holding the properties of the document.
>>>>>>> 411494e1
    ///   - cachedPDF: A `PDFDocument` exported from a `ConsentDocument`.
    init(
        markdown: @escaping () async -> Data,
        exportConfiguration: ConsentDocument.ExportConfiguration,
        documentIdentifier: String,
<<<<<<< HEAD
        cachedPDF: sending PDFDocument
=======
        cachedPDF: PDFDocument? = nil
>>>>>>> 411494e1
    ) {
        self.asyncMarkdown = markdown
        self.exportConfiguration = exportConfiguration
        self.documentIdentifier = documentIdentifier
        self.cachedPDF = cachedPDF
    }
<<<<<<< HEAD

    /// Consume the exported `PDFDocument` from a `ConsentDocument`.
    ///
    /// This method consumes the `ConsentDocumentExport` by retrieving the exported `PDFDocument`.
    ///
    /// This property is asynchronous and accessing it potentially triggers the export of the PDF from the underlying `ConsentDocument`,
    /// if the `ConsentDocument` has not been previously exported or the `PDFDocument` was not cached.
    ///
    /// - Note: For now, we always require a PDF to be cached to create a ConsentDocumentExport. In the future, we might change this to lazy-PDF loading.
    public consuming func consumePDF() async -> sending PDFDocument {
        // Something the compiler doesn't realize here is that we can send the `PDFDocument` because it is located in a non-Sendable, non-Copyable
        // type and accessing it will consume the enclosing type. Therefore, the PDFDocument instance can only be accessed once (even in async method)
        // and that is fully checked at compile time by the compiler :rocket:
        // See similar discussion: https://forums.swift.org/t/swift-6-consume-optional-noncopyable-property-and-transfer-sending-it-out/72414/3
        nonisolated(unsafe) let cachedPDF = cachedPDF
        return cachedPDF
=======
    
    public static func == (lhs: ConsentDocumentExport, rhs: ConsentDocumentExport) -> Bool {
        lhs.documentIdentifier == rhs.documentIdentifier &&
        lhs.name == rhs.name &&
        lhs.signature == rhs.signature &&
        lhs.cachedPDF == rhs.cachedPDF
>>>>>>> 411494e1
    }
}<|MERGE_RESOLUTION|>--- conflicted
+++ resolved
@@ -12,12 +12,7 @@
 
 
 /// A type representing an exported `ConsentDocument`. It holds the exported `PDFDocument` and the corresponding document identifier String.
-<<<<<<< HEAD
-public struct ConsentDocumentExport: ~Copyable {
-=======
-@Observable
-public final class ConsentDocumentExport: Equatable, Sendable {
->>>>>>> 411494e1
+public class ConsentDocumentExport {
     /// Provides default values for fields related to the `ConsentDocumentExport`.
     public enum Defaults {
         /// Default value for a document identifier.
@@ -26,26 +21,15 @@
         public static let documentIdentifier = "ConsentDocument"
     }
 
-<<<<<<< HEAD
-    private let cachedPDF: PDFDocument
-=======
     let asyncMarkdown: () async -> Data
     let exportConfiguration: ConsentDocument.ExportConfiguration
-    var cachedPDF: PDFDocument?
->>>>>>> 411494e1
+    var cachedPDF: PDFDocument
 
     /// An unique identifier for the exported `ConsentDocument`.
     ///
     /// Corresponds to the identifier which was passed  when creating the `ConsentDocument` using an `OnboardingConsentView`.
     public let documentIdentifier: String
-<<<<<<< HEAD
 
-
-    /// Creates a `ConsentDocumentExport`, which holds an exported PDF and the corresponding document identifier string.
-    /// - Parameters:
-    ///   - documentIdentifier: A unique String identifying the exported `ConsentDocument`.
-=======
-    
     /// The name of the person which signed the document.
     public var name = PersonNameComponents()
     #if !os(macOS)
@@ -58,49 +42,22 @@
     public var signature = String()
     #endif
 
-    /// The `PDFDocument` exported from a `ConsentDocument`.
-    /// This property is asynchronous and accesing it potentially triggers the export of the PDF from the underlying `ConsentDocument`,
-    /// if the `ConsentDocument` has not been previously exported or the `PDFDocument` was not cached.
-    /// For now, we always require a PDF to be cached to create a ConsentDocumentExport. In the future, we might change this to lazy-PDF loading.
-    @MainActor public var pdf: PDFDocument {
-        get async {
-            if let pdf = cachedPDF {
-                return pdf
-            }
-            
-            guard let pdf = try? await export() else {
-                return .init()
-            }
-            
-            cachedPDF = pdf
-            return pdf
-        }
-    }
-    
-    
+
     /// Creates a `ConsentDocumentExport`, which holds an exported PDF and the corresponding document identifier string.
     /// - Parameters:
-    ///   - markdown: The markdown text for the document, which is shown to the user.
-    ///   - documentIdentfier: A unique String identifying the exported `ConsentDocument`.
-    ///   - exportConfiguration: The `ExportConfiguration` holding the properties of the document.
->>>>>>> 411494e1
+    ///   - documentIdentifier: A unique String identifying the exported `ConsentDocument`.
     ///   - cachedPDF: A `PDFDocument` exported from a `ConsentDocument`.
     init(
         markdown: @escaping () async -> Data,
         exportConfiguration: ConsentDocument.ExportConfiguration,
         documentIdentifier: String,
-<<<<<<< HEAD
-        cachedPDF: sending PDFDocument
-=======
-        cachedPDF: PDFDocument? = nil
->>>>>>> 411494e1
+        cachedPDF: sending PDFDocument = .init()
     ) {
         self.asyncMarkdown = markdown
         self.exportConfiguration = exportConfiguration
         self.documentIdentifier = documentIdentifier
         self.cachedPDF = cachedPDF
     }
-<<<<<<< HEAD
 
     /// Consume the exported `PDFDocument` from a `ConsentDocument`.
     ///
@@ -117,13 +74,5 @@
         // See similar discussion: https://forums.swift.org/t/swift-6-consume-optional-noncopyable-property-and-transfer-sending-it-out/72414/3
         nonisolated(unsafe) let cachedPDF = cachedPDF
         return cachedPDF
-=======
-    
-    public static func == (lhs: ConsentDocumentExport, rhs: ConsentDocumentExport) -> Bool {
-        lhs.documentIdentifier == rhs.documentIdentifier &&
-        lhs.name == rhs.name &&
-        lhs.signature == rhs.signature &&
-        lhs.cachedPDF == rhs.cachedPDF
->>>>>>> 411494e1
     }
 }