--- conflicted
+++ resolved
@@ -61,11 +61,7 @@
     }
     
     
-<<<<<<< HEAD
-    /// A ``OnboardingStack`` is defined by the `_OnboardingFlowViewCollection` resulting from the evaluation of the ``OnboardingViewBuilder`` result builder as well as an boolean `Binding` that is set to true when the onboarding flow is completed.
-=======
     /// A ``OnboardingStack`` is defined by the passed in views defined by the view builder as well as an boolean `Binding` that is set to true when the onboarding flow is completed.
->>>>>>> 13efb08a
     /// - Parameters:
     ///   - onboardingFlowComplete: An optional SwiftUI `Binding` that is automatically set to true by the ``OnboardingNavigationPath`` once the onboarding flow is completed. Can be used to conditionally show/hide the ``OnboardingStack``.
     ///   - startAtStep: An optional SwiftUI (Onboarding) `View` type indicating the first to-be-shown step of the onboarding flow.
